// *******************************************************
// GENERATED FILE - DO NOT EDIT DIRECTLY
// *******************************************************
{
  "id": "9648625C-1523-4EB5-B015-DFE7C685840C",
  "name": "QuickPerfTest",
  "friendlyName": "ms-resource:loc.friendlyName",
  "description": "ms-resource:loc.description",
<<<<<<< HEAD
  "helpMarkDown": "This task can be used to trigger a Cloud-based Load Test using Visual Studio Online. [Learn more](http://go.microsoft.com/fwlink/?linkid=613203).",
=======
  "helpMarkDown": "ms-resource:loc.helpMarkDown",
>>>>>>> 9faf90e1
  "category": "Test",
  "visibility": [
    "Build",
    "Release"
  ],
  "author": "Microsoft Corporation",
  "version": {
    "Major": 1,
    "Minor": 0,
    "Patch": 1
  },
  "demands": [
    "msbuild",
    "azureps"
  ],
  "inputs": [
    {
      "name": "connectedServiceName",
      "type": "connectedService:Generic",
      "label": "ms-resource:loc.input.label.connectedServiceName",
      "defaultValue": "",
      "required": true,
      "helpMarkDown": "Select a previously registered service connection to talk to the Cloud-based Load Test service. Choose 'Manage' to register a new connection."
    },
    {
      "name": "websiteUrl",
      "type": "string",
      "label": "ms-resource:loc.input.label.websiteUrl",
      "defaultValue": "",
      "required": true,
      "helpMarkDown": "Enter your application website url as http://www.your.app/home.html"
    },
    {
      "name": "testName",
      "type": "string",
      "label": "ms-resource:loc.input.label.testName",
      "defaultValue": "",
      "required": true,
      "helpMarkDown": "Name the load test for tracking and correlation."
    },
    {
      "name": "vuLoad",
      "type": "pickList",
      "label": "ms-resource:loc.input.label.vuLoad",
      "required": true,
      "helpMarkDown": "Maximum virtual users concurrently accessing the website.",
      "defaultValue": "25",
      "options": {
        "25": "25",
        "50": "50",
        "100": "100",
        "250": "250"
      }
    },
    {
      "name": "runDuration",
      "type": "pickList",
      "label": "ms-resource:loc.input.label.runDuration",
      "required": true,
      "helpMarkDown": "Load test run duration in seconds.",
      "defaultValue": "60",
      "options": {
        "60": "60",
        "120": "120",
        "180": "180",
        "240": "240",
        "300": "300"
      }
    },
    {
      "name": "geoLocation",
      "type": "pickList",
      "label": "ms-resource:loc.input.label.geoLocation",
      "required": false,
      "helpMarkDown": "Geographical region to generate the load from. See task help for more details.",
      "defaultValue": "Default",
      "options": {
        "Default": "Default",
        "East US": "East US (Virginia)",
        "East US 2": "East US 2 (Virginia)",
        "Central US": "Central US (Iowa)",
        "West US": "West US (California)",
        "North Central US": "North Central US (Illinois)",
        "South Central US": "South Central US (Texas)",
        "North Europe": "North Europe (Ireland)",
        "West Europe": "West Europe (Netherlands)",
        "Southeast Asia": "Southeast Asia (Singapore)",
        "East Asia": "East Asia (Hong Kong)",
        "Japan East": "Japan East (Saitama Prefecture)",
        "Japan West": "Japan West (Osaka Prefecture)",
        "Brazil South": "Brazil South (Sao Paulo State)",
        "Australia East": "Australia East (New South Wales)",
        "Australia Southeast": "Australia Southeast (Victoria)"
      }
    }
  ],
  "instanceNameFormat": "Quick Web Performance Test $(testName)",
  "execution": {
    "PowerShell": {
      "target": "$(currentDirectory)\\Invoke-QuickPerfTest.ps1",
      "argumentFormat": "",
      "workingDirectory": "$(currentDirectory)"
    }
  }
}<|MERGE_RESOLUTION|>--- conflicted
+++ resolved
@@ -6,11 +6,7 @@
   "name": "QuickPerfTest",
   "friendlyName": "ms-resource:loc.friendlyName",
   "description": "ms-resource:loc.description",
-<<<<<<< HEAD
-  "helpMarkDown": "This task can be used to trigger a Cloud-based Load Test using Visual Studio Online. [Learn more](http://go.microsoft.com/fwlink/?linkid=613203).",
-=======
   "helpMarkDown": "ms-resource:loc.helpMarkDown",
->>>>>>> 9faf90e1
   "category": "Test",
   "visibility": [
     "Build",
